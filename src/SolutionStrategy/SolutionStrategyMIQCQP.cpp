--- conflicted
+++ resolved
@@ -174,29 +174,23 @@
 
     try
     {
-<<<<<<< HEAD
-#ifdef SIMPLE_OUTPUT_CHARS
-        env->output->outputTrace("---- Started task:  " + nextTask->getType());
-        nextTask->run();
-        env->output->outputTrace("---- Finished task: " + nextTask->getType());
-#else
-        env->output->outputTrace("┌─── Started task:  " + nextTask->getType());
-        nextTask->run();
-        env->output->outputTrace("└─── Finished task: " + nextTask->getType());
-#endif
-=======
         while(env->tasks->getNextTask(nextTask))
         {
+#ifdef SIMPLE_OUTPUT_CHARS
+            env->output->outputTrace("---- Started task:  " + nextTask->getType());
+            nextTask->run();
+            env->output->outputTrace("---- Finished task: " + nextTask->getType());
+#else
             env->output->outputTrace("┌─── Started task:  " + nextTask->getType());
             nextTask->run();
             env->output->outputTrace("└─── Finished task: " + nextTask->getType());
+#endif
         }
     }
     catch(Exception& e)
     {
         env->output->outputCritical(fmt::format(" Cannot solve problem:  {}", e.what()));
         return (false);
->>>>>>> e0089e72
     }
 
     return (true);
