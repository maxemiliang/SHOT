--- conflicted
+++ resolved
@@ -206,12 +206,8 @@
 
 		processInfo->primalSolution = tmpPoint;
 
-<<<<<<< HEAD
+
 		if (processInfo->interiorPts.size() > 0)
-=======
-		if (settings->getIntSetting("AddPrimalBoundAsInteriorPoint", "Algorithm")
-				== static_cast<int>(ES_AddPrimalPointAsInteriorPoint::KeepBoth) && mostDev.value < 0)
->>>>>>> 53671391
 		{
 			// Add the new point if it is deeper within the feasible region
 			if (primalSol.maxDevatingConstraint.value < processInfo->interiorPts.at(0).maxDevatingConstraint.value)
@@ -220,14 +216,10 @@
 				tmpIP.point = tmpPoint;
 				tmpIP.maxDevatingConstraint = mostDev;
 
-<<<<<<< HEAD
 				processInfo->logger.message(1)
 						<< "    Interior point replaced with primal solution point due to constraint deviation."
 						<< CoinMessageEol;
-=======
-			processInfo->logger.message(1) << "    Primal solution point used as additional interior point."
-					<< CoinMessageEol;
->>>>>>> 53671391
+
 
 				processInfo->interiorPts.back() = tmpIP;
 			}
@@ -266,7 +258,6 @@
 				processInfo->interiorPts.back() = tmpIP;
 
 			}
-<<<<<<< HEAD
 			else if (settings->getIntSetting("AddPrimalBoundAsInteriorPoint", "Algorithm")
 					== static_cast<int>(ES_AddPrimalPointAsInteriorPoint::OnlyAverage) && mostDev.value < 0)
 			{
@@ -283,40 +274,7 @@
 
 				processInfo->logger.message(1) << "    Interior point replaced with primal solution point."
 						<< CoinMessageEol;
-=======
-		}
-		else if (settings->getIntSetting("AddPrimalBoundAsInteriorPoint", "Algorithm")
-				== static_cast<int>(ES_AddPrimalPointAsInteriorPoint::KeepNew) && mostDev.value < 0)
-		{
-			InteriorPoint tmpIP;
-
-			// Add the new point only
-			tmpIP.point = tmpPoint;
-
-			processInfo->logger.message(1) << "    Interior point replaced with primal solution point."
-					<< CoinMessageEol;
-
-			processInfo->interiorPts.back() = tmpIP;
-
-		}
-		else if (settings->getIntSetting("AddPrimalBoundAsInteriorPoint", "Algorithm")
-				== static_cast<int>(ES_AddPrimalPointAsInteriorPoint::OnlyAverage) && mostDev.value < 0)
-		{
-			InteriorPoint tmpIP;
-
-			// Find a new point in the midpoint between the original and new
-			for (int i = 0; i < tmpPoint.size(); i++)
-			{
-				tmpPoint.at(i) = (0.5 * tmpPoint.at(i) + 0.5 * processInfo->interiorPts.at(0).point.at(i));
-			}
-
-			tmpIP.point = tmpPoint;
-
-			processInfo->logger.message(1) << "    Interior point replaced with primal solution point."
-					<< CoinMessageEol;
-
-			processInfo->interiorPts.back() = tmpIP;
->>>>>>> 53671391
+
 
 				processInfo->interiorPts.back() = tmpIP;
 
